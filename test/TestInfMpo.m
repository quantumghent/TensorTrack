classdef TestInfMpo < matlab.unittest.TestCase
    % Unit tests for infinite matrix product operators.
    
    properties (TestParameter)
        mpo = struct(...
<<<<<<< HEAD
            'trivial', statmech2dIsing(), ...
=======
            'trivial', statmech2dIsing('Symmetry', 'Z1'), ...
>>>>>>> 5bb20daf
            'Z2', statmech2dIsing('Symmetry', 'Z2'), ...
            'fermion', block(InfMpo.fDimer()) ...
            )
        mps = struct(...
            'trivial', UniformMps.randnc(CartesianSpace.new(2), CartesianSpace.new(4)), ...
            'Z2', UniformMps.randnc(GradedSpace.new(Z2(0,1), [1 1], false), ...
                GradedSpace.new(Z2(0,1), [4 4], false)), ...
            'fermion', UniformMps.randnc(GradedSpace.new(fZ2(0, 1), [1 1], false), ...
                GradedSpace.new(fZ2(0, 1), [4 4], false)) ...
            )
    end
    
    methods (Test, ParameterCombination='sequential')
        function testEnvironments(tc)
            beta = 0.5;
            D = 16;
            
            %% testset 1: environments
            mpo = statmech2dIsing('beta', beta, 'Symmetry', 'Z2');
            mps = initialize_mps(mpo, GradedSpace.new(Z2(0, 1), D ./ [2 2], false));
            
            [GL, GR, lambda] = environments(mpo, mps);
            
            % left environment
            TL = transfermatrix(mpo, mps, mps, 'Type', 'LL');
            tc.assertTrue(isapprox(apply(TL, GL{1}), lambda * GL{1}), ...
                'left environment fixed point equation unfulfilled.');
            for i = 1:length(GL)
                tc.assertTrue(...
                    isapprox(apply(TL(i), GL{i}), lambda^(1/length(GL)) * GL{next(i, length(GL))}), ...
                    'left environment partial fixed point equation unfulfilled.');
            end
            
            % right environment
            TR = transfermatrix(mpo, mps, mps, 'Type', 'RR').';
            tc.assertTrue(isapprox(apply(TR, GR{1}), lambda * GR{1}), ...
                'right environment fixed point equation unfulfilled.');
            for i = length(GR):-1:1
                tc.assertTrue(...
                    isapprox(apply(TR(i), GR{i}), lambda^(1/length(GR)) * GR{prev(i, length(GR))}), ...
                    'right environment partial fixed point equation unfulfilled.');
            end
            
            % normalization
            for i = 1:length(GL)
                gl = multiplyright(MpsTensor(GL{i}), mps.C(i));
                gr = multiplyright(MpsTensor(GR{i}), mps.C(i)');
                tc.assertEqual(overlap(gl, gr), 1, 'AbsTol', 1e-10, ...
                    'environment normalization incorrect.');
            end
            
            %% testset 2: quasiparticle environments
            mpo = mpo / lambda;
            [GL, GR, lambda] = environments(mpo, mps, mps, GL, GR);
            tc.assertEqual(lambda, 1, 'AbsTol', 1e-10);
            
            
            
            for charge = Z2([0 1])
                for p = [0 pi 0.5]
                    qp = InfQP.randnc(mps, mps, p, charge);
                    
                    % left environments
                    GBL = leftquasienvironment(mpo, qp, GL, GR);
                    T_R = transfermatrix(mpo, qp, qp, 'Type', 'RL');
                    T_B = transfermatrix(mpo, qp, qp, 1, 'Type', 'BL');
                    if istrivial(qp)
                        C = qp.mpsleft.C(1);
                        FL_L = insert_onespace(multiplyright(MpsTensor(GL{1}), C), ...
                            nspaces(GL{1}) + 1, isdual(auxspace(qp, 1)));
                        FR_L = insert_onespace(multiplyright(MpsTensor(GR{1}), C'), ...
                            1, ~isdual(auxspace(qp, 1)));
                        
                        tc.verifyTrue(isapprox(...
                            apply_regularized(T_B, FL_L, FR_L, GL{1}) + apply_regularized(T_R, FL_L, FR_L, GBL{1}), ...
                            exp(1i*p) * GBL{1}), ...
                            sprintf('left quasi environment fixed point equation unfulfilled for p=%e, c=%d', p, charge));
                    else
                        tc.verifyTrue(isapprox(apply(T_B, GL{1}) + apply(T_R, GBL{1}), ...
                            exp(1i*p) * GBL{1}), ...
                            sprintf('left quasi environment fixed point equation unfulfilled for p=%e, c=%d', p, charge));
                    end
                    
                    % right environments
                    GBR = rightquasienvironment(mpo, qp, GL, GR);
                    T_L = transfermatrix(mpo, qp, qp, 'Type', 'LR').';
                    T_B = transfermatrix(mpo, qp, qp, 'Type', 'BR').';
                    if istrivial(qp)
                        C = qp.mpsright.C(1);
                        FL_R = insert_onespace(multiplyleft(MpsTensor(GL{1}), C'), ...
                            1, ~isdual(auxspace(qp, 1)));
                        FR_R = insert_onespace(multiplyleft(MpsTensor(GR{1}), C), ...
                            nspaces(GR{1}) + 1, isdual(auxspace(qp, 1)));
                        
                        tc.verifyTrue(isapprox(...
                            apply_regularized(T_B, FR_R, FL_R, GR{1}) + apply_regularized(T_L, FR_R, FL_R, GBR{1}), ...
                            exp(-1i*p) * GBR{1}), ...
                            sprintf('right quasi environment fixed point equation unfulfilled for p=%e, c=%d.', p, charge));
                    else
                        tc.verifyTrue(isapprox(apply(T_B, GR{1}) + apply(T_L, GBR{1}), ...
                            exp(-1i*p) * GBR{1}), ...
                            sprintf('right quasi environment fixed point equation unfulfilled for p=%e, c=%d.', p, charge));
                    end
                end
            end
        end
        
        function testDerivatives(tc, mpo, mps)
            [GL, GR] = environments(mpo, mps, mps);
            
            H_AC = AC_hamiltonian(mpo, mps, GL, GR);
            for i = 1:numel(H_AC)
                AC_ = mps.AC(i);
                [AC_.var, lambda] = eigsolve(H_AC{i}, mps.AC(i).var, 1, 'largestabs');
                AC_2 = apply(H_AC{i}, AC_);
                tc.assertTrue(isapprox(AC_2, lambda * AC_.var));
            end
            
            H_C = C_hamiltonian(mpo, mps, GL, GR);
            for i = 1:numel(H_C)
                [C_, lambda] = eigsolve(H_C{i}, mps.C(i), 1, 'largestabs');
                tc.assertTrue(isapprox(apply(H_C{i}, C_), lambda * C_));
            end
        end
        
        function test2dIsing(tc)
            % compute exact solution
            beta = 0.9 * log(1 + sqrt(2)) / 2;
            
            f = statmech2dIsing_free_energy(beta);
            
            % compute fixedpoint
            D = 16;
            alg = Vumps('MaxIter', 10);
            mpo = statmech2dIsing('beta', beta, 'Symmetry', 'Z1');
            mps = UniformMps.randnc(CartesianSpace.new(2), CartesianSpace.new(D));
            [mps2, lambda] = fixedpoint(alg, mpo, mps);
            tc.assertEqual(-log(lambda) / beta, f, 'RelTol', 1e-5);
            
            % compute excitations
            qp = InfQP.new([], mps2, mps2);
            GBL = leftquasienvironment(mpo, qp);
            
            
            mps = UniformMps.randnc(GradedSpace.new(Z2(0, 1), [1 1], false), ...
                GradedSpace.new(Z2(0, 1), [D D] ./ 2, false));
            mpo = statmech2dIsing('beta', beta, 'Symmetry', 'Z2');
            [mps2, lambda] = fixedpoint(alg, mpo, mps);
            tc.assertEqual(-log(lambda) / beta, f, 'RelTol', 1e-5);
            
            mps = [mps mps];
            mpo = [mpo mpo];
            
            [mps2, lambda] = fixedpoint(alg, mpo, mps);
            tc.assertEqual(-log(lambda) / 2 / beta, f, 'RelTol', 1e-5);
            
            mps = [mps; mps];
            mpo = [mpo; mpo];
            
            [mps2, lambda] = fixedpoint(alg, mpo, mps);
            tc.assertEqual(-log(lambda)/ 4 / beta, f, 'RelTol', 1e-5);
        end
        
        function test2dfDimer(tc)
            D = 32;
            mpo = block(InfMpo.fDimer());
            mps = UniformMps.randnc(GradedSpace.new(fZ2(0, 1), [1 1], false), ...
                GradedSpace.new(fZ2(0, 1), [D D], false));
            [mps2, lambda] = fixedpoint(Vumps('tol', 1e-4, 'maxiter', 25), mpo, mps);
            tc.assertEqual(log(abs(lambda)) / 2, 0.29156, 'RelTol', 1e-4);
        end
    end
end
<|MERGE_RESOLUTION|>--- conflicted
+++ resolved
@@ -3,11 +3,7 @@
     
     properties (TestParameter)
         mpo = struct(...
-<<<<<<< HEAD
-            'trivial', statmech2dIsing(), ...
-=======
             'trivial', statmech2dIsing('Symmetry', 'Z1'), ...
->>>>>>> 5bb20daf
             'Z2', statmech2dIsing('Symmetry', 'Z2'), ...
             'fermion', block(InfMpo.fDimer()) ...
             )
