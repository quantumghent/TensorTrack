classdef TestInfJMpo < matlab.unittest.TestCase
    % Unit tests for infinite matrix product operators.
    
    properties (TestParameter)
        mpo = struct(...
<<<<<<< HEAD
            'trivial', quantum1dIsing(), ...
            'fermion', quantum1d_randomfermion() ...
=======
            'trivial', quantum1dIsing() ...
>>>>>>> 97436422
            )
        mps = struct(...
            'trivial', UniformMps.randnc(CartesianSpace.new(2), CartesianSpace.new(4)), ...
            'fermion', UniformMps.randnc(fZ2Space([0 1], [1 1], false), fZ2Space([0 1], [2 2], false)) ...
            )
    end
    
    methods (Test, ParameterCombination='sequential')
        function testEnvironments(tc, mpo, mps)
%             D = 16;
%             mpo = quantum1dIsing('Symmetry', 'Z2');
%             mps = initialize_mps(mpo, GradedSpace.new(Z2(0, 1), D ./ [2 2], false));
            
            [GL, GR, lambda] = environments(mpo, mps);
            
            % left environment
            fp_left  = repartition(insert_onespace(fixedpoint(mps, 'l_LL'), ...
                2, ~isdual(leftvspace(mpo, 1))), rank(GL{1}));
            fp_right = insert_onespace(fixedpoint(mps, 'r_LL'), ...
                2, ~isdual(rightvspace(mpo, 1)));
            
            TL = transfermatrix(mpo, mps, mps, 'Type', 'LL');
            GL_2 = apply(TL, GL{1});
            lambda2 = overlap(slice(GL_2, length(GL_2)), fp_right);
            GL_2.var(end) = GL_2.var(end) - lambda2 * fp_left;
            tc.assertTrue(isapprox(GL_2, GL{1}), ...
                'left environment fixed point equation unfulfilled.');
            tc.assertEqual(lambda, lambda2, 'RelTol', 1e-10);
            
            % right environment
            fp_left  = insert_onespace(fixedpoint(mps, 'l_RR'), ...
                2, ~isdual(leftvspace(mpo, 1)));
            fp_right = repartition(insert_onespace(fixedpoint(mps, 'r_RR'), ...
                2, ~isdual(rightvspace(mpo, 1))), rank(GR{1}));
            
            TR = transfermatrix(mpo, mps, mps, 'Type', 'RR').';
            GR_2 = apply(TR, GR{1});
            lambda3 = overlap(slice(GR_2, 1), fp_left);
            GR_2.var(1) = GR_2.var(1) - lambda3 * fp_right;
            tc.assertTrue(isapprox(GR_2, GR{1}), ...
                'right environment fixed point equation unfulfilled.');
            tc.assertEqual(lambda, lambda3, 'RelTol', 1e-10);
        end
        
        function testQuasiEnvironments(tc)
            %% Ising
            D = 16;
            mpo = quantum1dIsing('Symmetry', 'Z2');
            mps = initialize_mps(mpo, GradedSpace.new(Z2(0, 1), D ./ [2 2], false));
            [GL, GR] = environments(mpo, mps);
            
            for charge = Z2([1 0])
                for p = [0 pi 0.5]
                    qp = InfQP.randnc(mps, mps, p, charge);
                    
                    % left environments
                    GBL = leftquasienvironment(mpo, qp, GL, GR);
                    tc.assertEqual(norm(GBL{1}(1)), 0, 'AbsTol', 1e-10, ...
                        'left gauge quasiparticle violation.');
                    
                    T_R = transfermatrix(mpo, qp, qp, 'Type', 'RL');
                    T_B = transfermatrix(mpo, qp, qp, 'Type', 'BL');
                    
                    GBL2 = apply(T_R, GBL{1}) + apply(T_B, GL{1});
                    
                    if istrivial(qp)
                        r = rank(GBL2(end));
                        fp_left = repartition(fixedpoint(mpo, qp, 'l_RL_0'), r);
                        fp_right = fixedpoint(mpo, qp, 'r_RL_1');
                        GBL2(end) = GBL2(end) - overlap(GBL2(end), fp_right) * fp_left;
                    end
                    
                    tc.verifyTrue(isapprox(GBL2, GBL{1} * exp(+1i*p)), ...
                        sprintf('left environment fixed point equation unfulfilled for p=%e, c=%d', p, charge));

                    % right environments
                    GBR = rightquasienvironment(mpo, qp, GL, GR);
                    
                    T_L = transfermatrix(mpo, qp, qp, 'Type', 'LR').';
                    T_B = transfermatrix(mpo, qp, qp, 'Type', 'BR').';
                    
                    GBR2 = apply(T_L, GBR{1}) + apply(T_B, GR{1});
                    if istrivial(qp)
                        r = rank(GBR2(1));
                        fp_left  = fixedpoint(mpo, qp, 'l_LR_1');
                        fp_right = repartition(fixedpoint(mpo, qp, 'r_LR_0'), r);
                        GBR2(1) = GBR2(1) - overlap(GBR2(1), fp_left) * fp_right;
                    end
                    tc.assertTrue(isapprox(GBR2, GBR{1} * exp(-1i*p)), ...
                        sprintf('right environment fixed point equation unfulfilled for p=%e, c=%d', p, charge));
                end
            end
        end
        
        function testQuasiEnvironments2(tc)
            D = 16;
            %% Heisenberg
            mpo = quantum1dHeisenberg('Spin', 0.5, 'Symmetry', 'SU2');
            mpo = [mpo mpo];
            vspace = GradedSpace.new(...
                SU2(1:2:5), [2 2 1] * (D / 4), false, ...
                SU2(2:2:6), [2 2 1] * (D / 4), false);
            mps = initialize_mps(mpo, vspace(1), vspace(2));
            alg = Vumps('maxiter', 3, 'which', 'smallestreal');
            mps = fixedpoint(alg, mpo, mps);
            [GL, GR] = environments(mpo, mps);
            
            for charge = SU2(1, 3)
                for p = [0 pi 0.5]
                    qp = InfQP.randnc(mps, mps, p, charge);
                    
                    % left environments
                    GBL = leftquasienvironment(mpo, qp, GL, GR);
                    T_R = transfermatrix(mpo, qp, qp, 'Type', 'RL');
                    T_B = transfermatrix(mpo, qp, qp, 'Type', 'BL');
                    
                    for w = 1:period(mpo)
                        tc.assertEqual(norm(GBL{w}.var(1)), 0, 'AbsTol', 1e-10, ...
                            'left gauge quasiparticle violation.');
                        GBL2 = apply(T_R(w), GBL{w}) + apply(T_B(w), GL{w});
                        
                        if istrivial(qp) && w == prev(1, period(mpo))
                            r = rank(GBL2);
                            fp_left = repartition(fixedpoint(mpo, qp, 'l_RL_0', next(w, period(mpo))), r);
                            fp_right = fixedpoint(mpo, qp, 'r_RL_1', w);
                            GBL2.var(end) = GBL2.var(end) - overlap(GBL2.var(end), fp_right) * fp_left;
                        end
                        
                        tc.verifyTrue(isapprox(GBL2, GBL{next(w, period(mpo))} * exp(+1i*p/period(mpo))), ...
                            sprintf('left environment fixed point equation unfulfilled for p=%e, c=%d', p, charge));
                    end
                    
                    % right environments
                    GBR = rightquasienvironment(mpo, qp, GL, GR);
                    T_L = transfermatrix(mpo, qp, qp, 'Type', 'LR').';
                    T_B = transfermatrix(mpo, qp, qp, 'Type', 'BR').';
                    
                    for w = 1:period(mpo)
                        GBR2 = apply(T_L(w), GBR{w}) + apply(T_B(w), GR{w});
                        
                        if istrivial(qp) && w == next(1, period(mpo))
                            r = rank(GBR2);
                            fp_left = fixedpoint(mpo, qp, 'l_LR_1', prev(w, period(mpo)));
                            fp_right = repartition(fixedpoint(mpo, qp, 'r_LR_0', w), r);
                            GBR2.var(1) = GBR2.var(1) - overlap(GBR2.var(1), fp_left) * fp_right;
                        end
                        
                        tc.verifyTrue(isapprox(GBR2, GBR{prev(w, period(mpo))} * exp(-1i*p/period(mpo))), ...
                            sprintf('right environment fixed point equation unfulfilled for p=%e, c=%d', p, charge));
                    end
                end
            end
            
        end
        
        function testDerivatives(tc, mpo, mps)
            [GL, GR] = environments(mpo, mps, mps);
            
            H_AC = AC_hamiltonian(mpo, mps, GL, GR);
            for i = 1:numel(H_AC)
                AC_ = mps.AC{i};
                [AC_.var, lambda] = eigsolve(H_AC{i}, mps.AC{i}.var, 1, 'smallestreal');
                tc.assertTrue(isapprox(apply(H_AC{i}, AC_), lambda * AC_.var));
            end
            
            H_C = C_hamiltonian(mpo, mps, GL, GR);
            for i = 1:numel(H_C)
                [C_, lambda] = eigsolve(H_C{i}, mps.C{i}, 1, 'smallestreal');
                tc.assertTrue(isapprox(apply(H_C{i}, C_), lambda * C_));
            end
        end
        
        function test1dIsing(tc)
            alg = Vumps('which', 'smallestreal', 'maxiter', 10);
            D = 16;
            mpo = quantum1dIsing('J', 1, 'h', 1, 'L', Inf);
            mps = initialize_mps(mpo, CartesianSpace.new(D));
            [gs, lambda] = fixedpoint(alg, mpo, mps);
            tc.verifyTrue(isapprox(lambda, -0.53, 'RelTol', 1e-2))
            
            p = 0;
            qp = InfQP.randnc(gs, gs, p);
            [qp, mu] = excitations(QPAnsatz(), mpo, qp);
            tc.verifyEqual(mu, 0.5, 'AbsTol', 1e-8);
            
            gs2 = [gs gs];
            mpo2 = [mpo mpo];
            gs2 = fixedpoint(alg, mpo2, gs2);
            
            qp2 = InfQP.randnc(gs2, gs2);
            [qp2, mu2] = excitations(QPAnsatz(), mpo2, qp2);
            
            tc.verifyEqual(mu, mu2, 'AbsTol', 1e-8);
            
            mpo = quantum1dIsing('J', 1, 'h', 1, 'L', Inf, 'Symmetry', 'Z2');
            mps = initialize_mps(mpo, GradedSpace.new(Z2(0, 1), [D D] ./ 2, false));
            [mps2, lambda2] = fixedpoint(alg, mpo, mps);
            tc.verifyTrue(isapprox(lambda2, -0.53, 'RelTol', 1e-2))
            
            p = 0;
            qp = InfQP.randnc(mps2, mps2, p, Z2(0));
            [qp, mu] = excitations(QPAnsatz(), mpo, qp);
            tc.verifyEqual(mu, 0.5, 'AbsTol', 1e-8);
            
            mpo = [mpo mpo];
            mps2 = [mps2 mps2];
            [mps2, lambda2] = fixedpoint(alg, mpo, mps2);
            tc.verifyTrue(isapprox(lambda2/2, -0.53, 'RelTol', 1e-2))
            
            p = 0;
            qp = InfQP.randnc(mps2, mps2, p, Z2(0));
            [qp, mu] = excitations(QPAnsatz(), mpo, qp);
            tc.verifyEqual(mu, 0.5, 'AbsTol', 1e-8);
        end
        
        function test1dHeisenberg(tc)
<<<<<<< HEAD
            alg = Vumps('which', 'smallestreal', 'maxiter', 100);
=======
            alg = Vumps('which', 'smallestreal', 'maxiter', 5);
            
            mpo = quantum1dHeisenberg('Spin', 1, 'Symmetry', 'SU2');
            mpo = [mpo mpo];
>>>>>>> 97436422
            
            mpo = quantum1dHeisenberg('Spin', 1, 'Symmetry', 'SU2');
            vspace1 = GradedSpace.new(SU2(2:2:6), [5 5 1], false);
            mps = initialize_mps(mpo, vspace1);
            
            [gs_mps] = fixedpoint(alg, mpo, mps);
            lambda = expectation_value(gs_mps, mpo);
            tc.verifyEqual(lambda, -1.401, 'RelTol', 1e-2);
            
            p = pi;
            charge = SU2(3);
            qp = InfQP.randnc(gs_mps, gs_mps, p, charge);
            
            [qp, mu] = excitations(QPAnsatz(), mpo, qp);
            mu
            
        end
    end
end

function H = quantum1d_randomfermion()

pspace = fZ2Space([0 1], [1 1], false);
D = Tensor.randnc([pspace pspace], [pspace pspace]);
D = normalize(D + D');

H = InfJMpo.twosite(D);

end
<|MERGE_RESOLUTION|>--- conflicted
+++ resolved
@@ -3,12 +3,8 @@
     
     properties (TestParameter)
         mpo = struct(...
-<<<<<<< HEAD
             'trivial', quantum1dIsing(), ...
             'fermion', quantum1d_randomfermion() ...
-=======
-            'trivial', quantum1dIsing() ...
->>>>>>> 97436422
             )
         mps = struct(...
             'trivial', UniformMps.randnc(CartesianSpace.new(2), CartesianSpace.new(4)), ...
@@ -225,14 +221,7 @@
         end
         
         function test1dHeisenberg(tc)
-<<<<<<< HEAD
             alg = Vumps('which', 'smallestreal', 'maxiter', 100);
-=======
-            alg = Vumps('which', 'smallestreal', 'maxiter', 5);
-            
-            mpo = quantum1dHeisenberg('Spin', 1, 'Symmetry', 'SU2');
-            mpo = [mpo mpo];
->>>>>>> 97436422
             
             mpo = quantum1dHeisenberg('Spin', 1, 'Symmetry', 'SU2');
             vspace1 = GradedSpace.new(SU2(2:2:6), [5 5 1], false);
@@ -249,6 +238,10 @@
             [qp, mu] = excitations(QPAnsatz(), mpo, qp);
             mu
             
+            mpo = [mpo mpo];
+            mps = initialize_mps(mpo, vspace1, vspace1);
+            [mps2, lambda2] = fixedpoint(alg, mpo, mps);
+            tc.verifyTrue(isapprox(lambda2/2, -1.401, 'RelTol', 1e-2))
         end
     end
 end
