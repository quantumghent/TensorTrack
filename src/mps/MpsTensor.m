classdef (InferiorClasses = {?Tensor, ?SparseTensor}) MpsTensor < AbstractTensor
    % Generic mps tensor objects that have a notion of virtual, physical and auxiliary legs.
    
    properties
        var
        plegs
        alegs = 0
    end
    
    
    %% Constructors
    methods
        function A = MpsTensor(tensor, alegs)
            arguments
                tensor = []
                alegs = 0
            end
            
            if iscell(tensor)
                for i = length(tensor):-1:1
                    A(i) = MpsTensor(tensor{i}, alegs);
                end
                return
            end
            
            if ~isempty(tensor)
                A.var = tensor;
                A.plegs = nspaces(tensor) - alegs - 2;
                A.alegs = alegs;
            end
        end
    end
    
    
    %% Properties
    methods
        function s = space(A, varargin)
            s = space(A.var, varargin{:});
        end
        
        function n = nspaces(A)
            n = nspaces(A.var);
        end
        
        function s = pspace(A)
            s = space(A, 1 + (1:A.plegs));
        end
        
        function s = leftvspace(A)
            s = space(A.var(1), 1);
        end
        
        function s = rightvspace(A)
            s = space(A.var(1), nspaces(A.var(1)) - A.alegs);
        end
        
        function cod = codomain(A)
            cod = A.var.codomain;
        end
        
        function dom = domain(A)
            dom = A.var.domain;
        end
        
        function r = rank(A)
            r = rank([A.var]);
        end
        
        function tdst = insert_onespace(tsrc, varargin)
            % insert a trivial space at position i.
            tdst = MpsTensor(insert_onespace(tsrc.var, varargin{:}), tsrc.alegs + 1);
        end
    end
    
    
    %% Linear Algebra
    methods
        function [A, L] = leftorth(A, alg)
            arguments
                A
                alg = 'polar'
            end
            
            if numel(A) > 1
                for i = numel(A):-1:1
                    [A(i), L(i)] = leftorth(A(i), alg);
                end
                return
            end
            
            if A.alegs == 0
                [A.var, L] = leftorth(A.var, 1:nspaces(A)-1, nspaces(A), alg);
                if isdual(space(L, 1)) == isdual(space(L, 2))
                    L.codomain = conj(L.codomain);
                    L = twist(L, 1);
                    A.var.domain = conj(A.var.domain);
                end
            else
                [A.var, L] = leftorth(A.var, [1:A.plegs+1 A.plegs+3], A.plegs+2, alg);
                A.var = permute(A.var, [1:A.plegs+1 A.plegs+3 A.plegs+2], rank(A));
            end
        end
        
        function [R, A] = rightorth(A, alg)
            arguments
                A
                alg = 'rqpos'
            end
            
            if numel(A) > 1
                for i = numel(A):-1:1
                    [R(i), A(i)] = rightorth(A, alg);
                end
                return
            end
            
            [R, A.var] = rightorth(A.var, 1, 2:nspaces(A), alg);
            if isdual(space(R, 1)) == isdual(space(R, 2))
                R.domain = conj(R.domain);
                R = twist(R, 2);
                A.var.codomain = conj(A.var.codomain);
            end
        end
        
        function A = leftnull(A, alg)
            arguments
                A
                alg = 'svd'
            end
            
            if numel(A) > 1
                for i = numel(A):-1:1
                    A(i) = leftnull(A(i), alg);
                end
                return
            end
            
            p = 1:nspaces(A);
            p1 = p(1:(end - A.alegs - 1));
            p2 = p((end - A.alegs):end);
            A.var = leftnull(A.var, p1, p2, alg);
        end
        
        function A = rightnull(A, alg)
            arguments
                A
                alg = 'svd'
            end
            
            if numel(A) > 1
                for i = numel(A):-1:1
                    A(i) = rightnull(A(i), alg);
                end
                return
            end
            
            A.var = rightnull(A.var, 1, 2:nspaces(A), alg);
        end
        
        function d = dot(A, B)
            if isa(A, 'MpsTensor')
                A = A.var;
            end
            if isa(B, 'MpsTensor')
                B = B.var;
            end
            d = dot(A, B);
        end
        
        function d = overlap(A, B)
            arguments
                A
                B MpsTensor
            end
            
            inds = 1:nspaces(A);
            
            d = contract(A, inds, B, [fliplr(inds(1:end-B.alegs)) inds(end-B.alegs+1:end)]);
        end
        
        function C = mtimes(A, B)
            if isnumeric(A)
                C = B;
                C.var = A * C.var;
                return
            end
            
            if isnumeric(B)
                C = A;
                C.var = C.var * B;
                return
            end
            
            error('not implemented when both inputs not numeric.');
        end
        
        function A = repartition(A, varargin)
            for i = 1:numel(A)
                A(i).var = repartition(A(i).var, varargin{:});
            end
        end
        
        function A = plus(varargin)
            for i = 1:2
                if isa(varargin{i}, 'MpsTensor')
                    alegs = varargin{i}.alegs;
                    varargin{i} = varargin{i}.var;
                end
            end
            A = MpsTensor(plus(varargin{:}), alegs);
        end
        
        function A = minus(varargin)
            for i = 1:2
                if isa(varargin{i}, 'MpsTensor')
                    alegs = varargin{i}.alegs;
                    varargin{i} = varargin{i}.var;
                end
            end
            A = MpsTensor(minus(varargin{:}), alegs);
        end
        
        function A = rdivide(varargin)
            for i = 1:2
                if isa(varargin{i}, 'MpsTensor')
                    alegs = varargin{i}.alegs;
                    varargin{i} = varargin{i}.var;
                end
            end
            A = MpsTensor(rdivide(varargin{:}), alegs);
        end
        
        function A = ldivide(varargin)
            for i = 1:2
                if isa(varargin{i}, 'MpsTensor')
                    alegs = varargin{i}.alegs;
                    varargin{i} = varargin{i}.var;
                end
            end
            A = MpsTensor(ldivide(varargin{:}), alegs);
        end
        
        function n = norm(A)
            n = norm([A.var]);
        end
        
        function A = conj(A)
            [A.var] = conj([A.var]);
        end

        function A = twist(A, varargin)
            [A.var] = twist([A.var], varargin{:});
        end
        
        function t = ctranspose(t)
            % Compute the adjoint of a tensor. This is defined as swapping the codomain and
            % domain, while computing the adjoint of the matrix blocks.
            %
            % Usage
            % -----
            % :code:`t = ctranspose(t)`
            % :code:`t = t'`
            %
            % Arguments
            % ---------
            % t : :class:`Tensor`
            %   input tensor.
            %
            % Returns
            % -------
            % t : :class:`Tensor`
            %   adjoint tensor.
            
            for i = 1:numel(t)
                t(i).var = t(i).var';
            end
            
            t = permute(t, ndims(t):-1:1);
        end
        
        function A = tpermute(A, varargin)
            A.var = tpermute(A.var, varargin{:});
        end
        
        function C = tensorprod(varargin)
            for i = 1:2
                if isa(varargin{i}, 'MpsTensor')
                    varargin{i} = varargin{i}.var;
                end
            end
            C = tensorprod(varargin{:});
        end
        
        function [AL, CL, lambda, eta] = uniform_leftorth(A, CL, kwargs)
            arguments
                A
                CL = []
                kwargs.Tol = eps(underlyingType(A))^(3/4)
                kwargs.MaxIter = 500
                kwargs.Method = 'polar'
                kwargs.Verbosity = 0
                kwargs.Normalize = true
                kwargs.EigsInit = 3
                kwargs.EigsFrequence = 2
            end
%             
            % constants
            EIG_TOLFACTOR = 1/50;
            EIG_MAXTOL = 1e-4;
            MINKRYLOVDIM = 8;
            MAXKRYLOVDIM = 30;
            
            % initialization
            N = size(A, 2);
            if isempty(CL), CL = initializeC(A, A); end
            if kwargs.Normalize, CL(1) = normalize(CL(1)); end
            for i = 1:numel(A)
                A(i).var = repartition(A(i).var, [nspaces(A(i).var) - 1, 1]);
            end
            AL = A;
            
            eta_best = Inf;
            ctr_best = 0;
            AL_best = AL;
            C_best = CL;
            lambda_best = 0;
            
            for ctr = 1:kwargs.MaxIter
                if ctr > kwargs.EigsInit && mod(ctr, kwargs.EigsFrequence) == 0
                    C_ = repartition(CL(end), [2 0]);
                    T = transfermatrix(A, AL);
                    [C_, ~] = eigsolve(T, C_, ...
                        1, 'largestabs', ...
                        'Tol', min(eta * EIG_TOLFACTOR, EIG_MAXTOL), ...
                        'KrylovDim', between(MINKRYLOVDIM, ...
                            MAXKRYLOVDIM - ctr / 2 + 4, ...
                            MAXKRYLOVDIM), ...
                        'NoBuild', 4, ...
                        'Verbosity', kwargs.Verbosity - 1);
                    [~, CL(end)] = leftorth(C_, 1, 2, kwargs.Method);
                    if isdual(space(CL(end), 2)) == isdual(space(CL(end), 1))
                        CL(end).codomain = conj(CL(end).codomain);
                        CL(end) = twist(CL(end), 1);
                    end
                end
                
                C_ = CL(end);
                lambdas = ones(1, N);
                for w = 1:N
                    ww = prev(w, N);
                    CA = multiplyleft(A(w), CL(ww));
                    [AL(w), CL(w)] = leftorth(CA, kwargs.Method);
                    lambdas(w) = norm(CL(w));
                    if kwargs.Normalize, CL(w) = CL(w) ./ lambdas(w); end
                end
                lambda = prod(lambdas);
                eta = norm(C_ - CL(end), Inf);
                if eta < kwargs.Tol
                    if kwargs.Verbosity >= Verbosity.conv
                        fprintf('Conv %2d:\terror = %0.4e\n', ctr, eta);
                    end
                    break;
                elseif eta < eta_best
                    eta_best = eta;
                    ctr_best = ctr;
                    AL_best = AL;
                    C_best = CL;
                    lambda_best = lambda;
                elseif ctr > 40 && ctr - ctr_best > 5
                    warning('uniform_orthright:stagnate', 'Algorithm stagnated');
                    eta = eta_best;
                    AL = AL_best;
                    CL = C_best;
                    lambda = lambda_best;
                    break;
                end
                
                if kwargs.Verbosity >= Verbosity.iter
                    fprintf('Iter %2d:\terror = %0.4e\n', ctr, eta);
                end
            end
            
            if kwargs.Verbosity >= Verbosity.warn && eta > kwargs.Tol
                fprintf('Not converged %2d:\terror = %0.4e\n', ctr, eta);
            end
        end
        
        function [AR, CR, lambda, eta] = uniform_rightorth(A, CR, kwargs)
            arguments
                A
                CR = []
                kwargs.Tol = eps(underlyingType(A))^(3/4)
                kwargs.MaxIter = 500
                kwargs.Method = 'polar'
                kwargs.Verbosity = 0
                kwargs.Normalize = true
                kwargs.EigsInit = 3
                kwargs.EigsFrequence = 2
            end
            
            opts = namedargs2cell(kwargs);
            
            Ad = flip(arrayfun(@ctranspose, A));
            if isempty(CR)
                Cd = [];
            else
                Cd = circshift(flip(arrayfun(@ctranspose, CR)), -1);
            end
            
            [ARd, CRd, lambda, eta] = uniform_leftorth(Ad, Cd, opts{:});
            
            AR = flip(arrayfun(@ctranspose, ARd));
            CR  = circshift(flip(arrayfun(@ctranspose, CRd)), -1);
            lambda = conj(lambda);
        end
        
        function T = transfermatrix(A, B)
            arguments
                A MpsTensor
                B MpsTensor = A
            end
            
            for i = length(A):-1:1
                B(i).var = twist(B(i).var, [isdual(space(B(i), 1:2)) ~isdual(space(B(i), 3))]);
                T(i, 1) = FiniteMpo(B(i).var', {}, A(i));
            end
        end
        
        function v = applytransfer(L, R, v)
            arguments
                L MpsTensor
                R MpsTensor
                v = []
            end
            
            if isempty(v)
                v = tracetransfer(L, R);
                return
            end
            
            auxlegs_v = nspaces(v) - 2;
            auxlegs_l = L.alegs;
            auxlegs_r = R.alegs;
            newrank = rank(v); newrank(2) = newrank(2) + auxlegs_l + auxlegs_r;
            
            v = contract( ...
                v, [1, R.plegs+2, (-(1:auxlegs_v) - 2 - auxlegs_l)], ...
                L, [-1, (1:L.plegs)+1, 1 (-(1:auxlegs_l) - (1+L.plegs))], ...
                R, [R.plegs+2, (R.plegs:-1:1)+1, -2, (-(1:auxlegs_r) - (2+R.plegs) - auxlegs_l - auxlegs_v)], ...
                'Rank', newrank);
        end
        
        function v = contracttransfer(L, R)
            arguments
                L MpsTensor
                R MpsTensor
            end
            
            auxlegs_l = L.alegs;
            auxlegs_r = R.alegs;
            assert(R.plegs == L.plegs);
            plegs = L.plegs; %#ok<PROPLC>
            
            v = contract(...
                L, [-1, 1:plegs, -4, (-(1:auxlegs_l) - 4)], ...
                R, [-3, flip(1:plegs), -2 (-(1:auxlegs_r) - 4 - auxlegs_l)], ...
                'Rank', [2, 2] + [0, auxlegs_l + auxlegs_r]); %#ok<PROPLC>
        end
        
        function v = tracetransfer(L, R)
            arguments
                L MpsTensor
                R MpsTensor
            end
            
            auxlegs_l = L.alegs;
            auxlegs_r = R.alegs;
            assert(R.plegs == L.plegs);
            plegs = L.plegs; %#ok<PROPLC>
            newrank = [1 1 + auxlegs_l + auxlegs_r];
            
            v = contract(...
                L, [-1 1:(plegs + 1) (-(1:auxlegs_l) - 2)], ...
                R, [flip(1:(plegs + 1)) -2 (-(1:auxlegs_r) - 2 - auxlegs_l)], ...
                'Rank', newrank); %#ok<PROPLC>
        end
        
        function rho = applyleft(T, B, rho)
            if nargin == 2
                rho = [];
                return
            end
            assert(isequal(size(T), size(B)), 'mpstensor:dimagree', ...
                'dimensions should agree.');
            if length(T) > 1
                for i = 1:length(T)
                    rho = applyleft(T(i), B(i), rho);
                end
                return
            end
            
            if isempty(rho)
                switch num2str([T1.plegs T1.alegs T2.alegs])
                    case '1  0  0'
                        indices = {[1 2 -2] [1 2 -1]};
                        
                    case '2  0  0'
                        indices = {[1 2 3 -2] [1 2 3 -1]};
                    case '1  1  0'
                        indices = {[1 2 -2 -3] [1 2 -1]};
                    case '1  0  1'
                        indices = {[1 2 -2] [1 2 -1 -3]};
                    case '1  1  1'
                        indices = {[1 2 -2 3] [1 2 -1 3]};
                    otherwise
                        error('mps:ArgError', 'leftapply ill-defined.');
                end
                rho = contract(T1, indices{1}, T2, indices{2});
                return
            end
            
            switch num2str([nspaces(rho) T.plegs T.alegs B.alegs])
                case '2  1  0  0'
                    tmp = repartition(rho, [1 1]) * repartition(T, [1 2]);
                    tmp = tpermute(B, [3 2 1], [1 2]) * repartition(tmp, [2 1]);
                    rho = repartition(tmp, rank(rho));
%                     indices = {[1 2] [2 3 -2] [1 3 -1]};
%                     r = rank(rho);
%                     T = twist(T, [isdual(space(T, [1 2])) false]);
                case '3  1  0  0'
                    tmp = tpermute(rho, [1 3 2], [2 1]) * repartition(T, [1 2]);
                    tmp = tpermute(B, [3 2 1], [1 2]) * tpermute(tmp, [1 3 4 2], [2 2]);
                    rho = repartition(tmp, rank(rho));
                otherwise
                    error('mps:ArgError', 'applyleft ill-defined');
            end
%             rho = contract(rho, indices{1}, T, indices{2}, B, indices{3}, ...
%                 'Rank', r);
        end
        
        function rho = applyright(T, B, rho)
            if nargin == 2
                rho = [];
                return
            end
            assert(isequal(size(T), size(B)), 'mpstensor:dimagree', ...
                'dimensions should agree.');
            if length(T) > 1
                for i = length(T):-1:1
                    rho = applyright(T(i), B(i), rho);
                end
                return
            end
            if isempty(rho)
                switch num2str([T.plegs T.alegs B.alegs])
                    case '1  0  0'
                        rho = contract(T, [-1 2 1], B, [-2 2 1]);
%                         rhoR=Contract({T1,T2},{[-1,2,1],[-2,2,1]});
                    case '2  0  0'
                        rhoR=Contract({T1,T2},{[-1,2,3,1],[-2,2,3,1]});
                    case '1  1  0'
                        rhoR=Contract({T1,T2},{[-1,2,1,-3],[-2,2,1]});
                    case '1  0  1'
                        rhoR=Contract({T1,T2},{[-1,2,1],[-2,2,1,-3]});
                    case '1  1  1'
                        rhoR=Contract({T1,T2},{[-1,2,1,3],[-2,2,1,3]});
                    otherwise
                        error('mps:ArgError', 'applyright ill-defined.');
                end
                return
            end
            
            switch num2str([nspaces(rho) T.plegs T.alegs B.alegs])
                case '2  1  0  0'
                    tmp = repartition(T, [2 1]) * repartition(rho, [1 1]);
                    rho = repartition(...
                        repartition(tmp, [1 2]) * tpermute(B, [3 2 1], [2 1]), rank(rho));
                    
%                     T = twist(T, [false ~isdual(space(T, 2:3))]);
%                     rho = contract(rho, [1 2], T, [-1 3 1], B, [-2 3 2], ...
%                         'Rank', rank(rho));
                otherwise
                    error('mps:ArgError', 'applyright ill-defined.');
            end
        end
        
        function A = multiplyleft(A, C)
            [A.var] = contract(C, [-1 1], ...
                [A.var], [1 -((1:A.plegs)+1) -((1:A.alegs+1)+A.plegs+1)], 'Rank', rank(A));
        end
        
        function A = multiplyright(A, C)
<<<<<<< HEAD
            Clegs = nspaces(C);
            Alegs = nspaces(A);
            
            if A.alegs == 0 && Clegs == 2
                A.var = contract(A, [-(1:Alegs-1) 1], C, [1 -Alegs], 'Rank', rank(A));
            elseif Clegs == 2
                A.var = contract(A, [-(1:Alegs-1-A.alegs) 1 -(Alegs-A.legs+1:Alegs)], ...
                    C, [1 Alegs - A.alegs], 'Rank', rank(A));
            elseif A.alegs == 0
                A.var = contract(A, [-(1:Alegs-1) 1], C, [1 -Alegs-(0:Clegs-2)], ...
                    'Rank', rank(A) + [0 Clegs - 2]);
                A.alegs = A.alegs + Clegs - 2;
            else
                error('contraction with auxiliary leg on A and C not implemented.');
            end
=======
            [A.var] = contract([A.var], [-(1:A.plegs+1) 1 -((1:A.alegs)+A.plegs+2)], ...
                C, [1 -(2+A.plegs)], 'Rank', rank(A));
>>>>>>> 13effa72
        end
        
        function C = initializeC(AL, AR)
            for i = length(AL):-1:1
                C(i) = AL(i).var.eye(rightvspace(AL(i))', leftvspace(AR(next(i, length(AR)))));
            end
        end
        
        function A = expand(A, addspace, noisefactor)
            arguments
                A
                addspace
                noisefactor = 1e-3
            end
            
            for i = length(A):-1:1
                spaces = space(A(i));
                spaces(nspaces(A(i)) - A(i).alegs) = addspace(i);
                spaces(1) = conj(addspace(prev(i, length(A))));
                r = rank(A(i));
                A(i).var = embed(A(i).var, ...
                    noisefactor * ...
                    normalize(A(i).var.randnc(spaces(1:r(1)), spaces(r(1)+1:end)')));
            end
        end
        
        function type = underlyingType(A)
            type = underlyingType(A.var);
        end
        
        function disp(t)
            builtin('disp', t);
        end
        
        function n = nnz(t)
            n = nnz(t.var);
        end
    end
    
    
    %% Converters
    methods
        function t = Tensor(A)
            for i = numel(A):-1:1
                t(i) = full(A(i).var);
            end
        end
        
        function t = SparseTensor(A)
            t = reshape([A.var], size(A));
            t = sparse(t);
        end
    end
    
    
    %% Solvers
    methods
        function v = vectorize(t, type)
            % Collect all parameters in a vector, weighted to reproduce the correct
            % inproduct.
            %
            % Arguments
            % ---------
            % t : :class:`Tensor`
            %   input tensor.
            %
            % type : 'real' or 'complex'
            %   optionally specify if complex entries should be seen as 1 or 2 parameters.
            %   Defaults to 'complex', with complex parameters.
            %
            % Returns
            % -------
            % v : numeric
            %   real or complex vector containing the parameters of the tensor.
            
            arguments
                t
                type = 'complex'
            end
            
            v = vectorize(t.var, type);
        end
        
        function t = devectorize(v, t, type)
            % Collect all parameters from a vector, and insert into a tensor.
            %
            % Arguments
            % ---------
            % v : numeric
            %   real or complex vector containing the parameters of the tensor.
            %
            % t : :class:`Tensor`
            %   input tensor.
            %
            % type : 'real' or 'complex'
            %   optionally specify if complex entries should be seen as 1 or 2 parameters.
            %   Defaults to 'complex', with complex parameters.
            %
            % Returns
            % -------
            % t : :class:`Tensor`
            %   output tensor, filled with the parameters.
            
            arguments
                v
                t
                type = 'complex'
            end
            
            t.var = devectorize(v, t.var, type);
        end
    end
    
    
    %%
    methods (Static)
        function local_tensors = decompose_local_state(psi, kwargs)
            % convert a tensor into a product of local operators.
            %
            % Usage
            % -----
            % :code:`local_operators = MpoTensor.decompose_local_operator(H, kwargs)`.
            %
            % Arguments
            % ---------
            % H : :class:`AbstractTensor`
            %   tensor representing a local operator on N sites.
            %
            % Keyword Arguments
            % -----------------
            % 'Trunc' : cell
            %   optional truncation method for the decomposition. See also
            %   :method:`Tensor.tsvd`
            arguments
                psi
                kwargs.Trunc = {'TruncBelow', 1e-14}
            end
            
            L = nspaces(psi);
            assert(L >= 3, 'argerror', ...
                sprintf('state must have at least 3 legs. (%d)', L));
            
            local_tensors = cell(1, L - 2);
            for i = 1:length(local_tensors)-1
                [u, s, psi] = tsvd(psi, [1 2], [3:nspaces(psi)], kwargs.Trunc{:});
                local_tensors{i} = multiplyright(MpsTensor(u), s);
            end
            local_tensors{end} = MpsTensor(repartition(psi, [2 1]));
        end
    end
end
<|MERGE_RESOLUTION|>--- conflicted
+++ resolved
@@ -590,26 +590,8 @@
         end
         
         function A = multiplyright(A, C)
-<<<<<<< HEAD
-            Clegs = nspaces(C);
-            Alegs = nspaces(A);
-            
-            if A.alegs == 0 && Clegs == 2
-                A.var = contract(A, [-(1:Alegs-1) 1], C, [1 -Alegs], 'Rank', rank(A));
-            elseif Clegs == 2
-                A.var = contract(A, [-(1:Alegs-1-A.alegs) 1 -(Alegs-A.legs+1:Alegs)], ...
-                    C, [1 Alegs - A.alegs], 'Rank', rank(A));
-            elseif A.alegs == 0
-                A.var = contract(A, [-(1:Alegs-1) 1], C, [1 -Alegs-(0:Clegs-2)], ...
-                    'Rank', rank(A) + [0 Clegs - 2]);
-                A.alegs = A.alegs + Clegs - 2;
-            else
-                error('contraction with auxiliary leg on A and C not implemented.');
-            end
-=======
             [A.var] = contract([A.var], [-(1:A.plegs+1) 1 -((1:A.alegs)+A.plegs+2)], ...
                 C, [1 -(2+A.plegs)], 'Rank', rank(A));
->>>>>>> 13effa72
         end
         
         function C = initializeC(AL, AR)
