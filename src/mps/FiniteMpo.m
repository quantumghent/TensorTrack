--- conflicted
+++ resolved
@@ -278,13 +278,8 @@
             for i = numel(Atop):-1:1
                 atop = Atop{i};
                 o = rot90(O{i});
-<<<<<<< HEAD
                 twistinds = find(isdual(space(atop, 2:(nspaces(atop) - 1 - atop.alegs))));
-                abot = twist(Abot{i}', flip(twistinds) + 1 + Abot{i}.alegs);
-=======
-                twistinds = 1 + find(isdual(space(Atop(i), 2:nspaces(Atop(i)) - 1)));
-                abot = twist(Abot(i), twistinds)'; % IMPORTANT: ' needs to be outside of twist
->>>>>>> 97436422
+                abot = twist(Abot{i}, twistinds + 1)'; % IMPORTANT: ' needs to be outside of twist
                 
                 assert(isequal(pspace(abot)', leftvspace(o)));
                 assert(isequal(rightvspace(o)', pspace(atop)));
