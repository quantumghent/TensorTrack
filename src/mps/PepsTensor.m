--- conflicted
+++ resolved
@@ -1,17 +1,11 @@
 classdef PepsTensor
     % Generic PEPS tensor object that has a notion of virtual and physical legs.
-<<<<<<< HEAD
-    %   This object represents the PEPS tensor at a single site as a rank (1, 4) tensor,
-    %   where the physical index lies in the codomain and the virtual indices lie in the
-    %   domain.
-=======
     %
     % This object represents the PEPS tensor at a single site as a rank (1, 4) tensor,
     % where the physical index lies in the codomain and the virtual indices lie in the
     % domain.
     %
     % .. code-block::
->>>>>>> 9c420101
     %
     %                               5   1
     %                               |  /
