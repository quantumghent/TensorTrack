classdef GradedSpace < AbstractSpace
    % Tensor index structure with internal structure, which is not self dual.
    
    %% Constructors
    methods
        function spaces = GradedSpace(dimensions, dual)
            % Construct an array of vector spaces.
            %
            % Repeating Arguments
            % -------------------
            % dimensions : (1, 1) struct
            %   internal structure of the vector space, with fields 'charges' and
            %   'degeneracies'.
            %
            % dual : (1, 1) logical
            %   flag to denote dual spaces.
            %
            % Returns
            % -------
            % spaces : :class:`GradedSpace`
            %   array of cartesian spaces.
            
            arguments (Repeating)
                dimensions (1, 1) struct
                dual (1, 1) logical
            end
            
            if nargin == 0
                args = {};
            else
                for i = 1:length(dimensions)
                    assert(isfield(dimensions{i}, 'charges'));
                    assert(isfield(dimensions{i}, 'degeneracies'));
                    assert(length(dimensions{i}.charges) == ...
                        length(dimensions{i}.degeneracies), ...
                        'tensors:ArgumentError', ...
                        'Charges and degeneracies should have equal size.');
                    assert(length(unique(dimensions{i}.charges)) == ...
                        length(dimensions{i}.charges), ...
                        'tensors:ArgumentError', ...
                        'Charges should be unique.');
                    
                    assert(all(dimensions{i}.degeneracies >= 0), 'tensors:argerror', ...
                        'degeneracies should be positive.');
                    mask = dimensions{i}.degeneracies == 0;
                    if any(mask)
                        warning('degeneracies should be strictly positive, removing 0.');
                        dimensions{i}.charges = dimensions{i}.charges(mask);
                        dimensions{i}.degeneracies = dimensions{i}.degeneracies(mask);
                    end
                    [dimensions{i}.charges, I] = sort(dimensions{i}.charges);
                    dimensions{i}.degeneracies = dimensions{i}.degeneracies(I);
                end
                
                args = [dimensions; dual];
            end
            
            spaces = spaces@AbstractSpace(args{:});
        end
        
        function space = one(spaces)
            space = GradedSpace(...
                struct('charges', one(spaces(1).dimensions.charges), 'degeneracies', 1), ...
                false);
        end
        
        function space = infimum(space1, space2)
            assert(isscalar(space1) && isscalar(space2));
            assert(isdual(space1) == isdual(space2));
            
            [dims.charges, ia, ib] = intersect(charges(space1), charges(space2));
            d1 = degeneracies(space1);
            d2 = degeneracies(space2);
            dims.degeneracies = min(d1(ia), d2(ib));
            
            space = GradedSpace.new(dims, isdual(space1));
        end
    end
    
    methods (Static)
        function spaces = new(varargin)
            % Construct a vector space. This is a utility method to be able to access the
            % constructor of a subclass.
            %
            % Usage
            % -----
            % spaces = GradedSpace.new(charges, degeneracies, dual, ...)
            %
            % spaces = GradedSpace.new(dimensions, dual, ...)
            %
            % Repeating Arguments
            % -------------------
            % dimensions : struct
            %   a variable which represents the internal dimension of the space.
            %
            % charges : :class:`AbstractCharge`
            %   charges for the internal structure of the space.
            %
            % degeneracies : int
            %   degeneracies for the internal structure of the space.
            %
            % dual : logical
            %   a variable which indicates if a space is dual.
            %
            % Returns
            % -------
            % spaces : :class:`GradedSpace`
            %   array of spaces.
            
            if isstruct(varargin{1})    % default 
<<<<<<< HEAD
                assert(mod(nargin, 2) == 0, 'input arguments should come in pairs');
=======
                assert(mod(nargin, 2) == 0);
                for i = 1:2:nargin
                    if varargin{i+1}, varargin{i}.charges = conj(varargin{i}.charges); end
                end
>>>>>>> 13effa72
                spaces = GradedSpace(varargin{:});
                return
            end
            
            if isa(varargin{1}, 'AbstractCharge')
                assert(mod(nargin, 3) == 0, 'Unknown caller syntax');
                args = cell(2, nargin / 3);
                for i = 1:size(args, 2)
                    args{1, i} = struct('charges', varargin{3 * i - 2}, ...
                        'degeneracies', varargin{3 * i - 1});
                    args{2, i} = varargin{3 * i};
                end
                spaces = GradedSpace.new(args{:});
                return
            end
            
            error('Undefined syntax.');
        end
    end
    
    
    %% Structure
    methods
        function c = charges(spaces)
            % Compute all charge combinations of a product space.
            %
            % Arguments
            % ---------
            % spaces : (1, :) :class:`GradedSpace`
            %   input spaces.
            %
            % Returns
            % -------
            % c : (:, :) :class:`AbstractCharge`
            %   list of charge combinations, where each row is an entry.
            
            if isdual(spaces(1))
                c = conj(spaces(1).dimensions.charges);
            else
                c = spaces(1).dimensions.charges;
            end
            
            for i = 2:length(spaces)
                if isdual(spaces(i))
                    c = combvec(c, conj(spaces(i).dimensions.charges));
                else
                    c = combvec(c, spaces(i).dimensions.charges);
                end
            end
        end
        
        function d = degeneracies(spaces)
            % Compute all degeneracy combinations of a product space.
            %
            % Arguments
            % ---------
            % spaces : (1, :) :class:`GradedSpace`
            %   input spaces.
            %
            % Returns
            % -------
            % d : (:, :) int
            %   list of degeneracy combinations, where each row is an entry.
            
            d = spaces(1).dimensions.degeneracies;
            for i = 2:length(spaces)
                d = combvec(d, spaces(i).dimensions.degeneracies);
            end
        end
        
        function d = dims(spaces)
            % Compute the dimension of the spaces.
            %
            % Arguments
            % ---------
            % spaces : (1, :) :class:`GradedSpace`
            %   input spaces.
            %
            % Returns
            % -------
            % d : (1, :) int
            %   total dimension of each of the input spaces.
            
            d = zeros(size(spaces));
            for i = 1:length(spaces)
                d(i) = sum(qdim(spaces(i).dimensions.charges) .* ...
                    spaces(i).dimensions.degeneracies);
            end
        end
        
        %% Space manipulations
        function space = mtimes(space1, space2)
            % Fuse two spaces to a single space.
            %
            % Arguments
            % ---------
            % space1, space2 : (1, 1) :class:`GradedSpace`
            %   input spaces.
            % 
            % Returns
            % -------
            % space : (1, 1) :class:`GradedSpace`
            %   fused space.
            
            space = prod([space1, space2]);
        end
        
        function space = prod(spaces, isdual)
            % Fuse a product space to a single space.
            %
            % Arguments
            % ---------
            % spaces : (1, :) :class:`GradedSpace`
            %   Array of input spaces.
            %
            % Returns
            % -------
            % space : (1, 1) :class:`GradedSpace`
            %   Fused space which is isomorphic to the input product space.
            arguments
                spaces
                isdual = false
            end
            if fusionstyle(spaces) == FusionStyle.Unique
                c = prod(charges(spaces), 1);
                d = prod(degeneracies(spaces), 1);
            else
                c = charges(spaces).';
                d = prod(degeneracies(spaces), 1);
                c_cell = cell(size(c, 1), 1);
                d_cell = cell(size(c_cell));
                for i = 1:length(c_cell)
                    [c_cell{i}, N] = prod(c(i, :));
                    d_cell{i} = d(i) .* N;
                end
                c = horzcat(c_cell{:});
                d = horzcat(d_cell{:});
            end
            
            newdimensions = struct;
            [newdimensions.charges, ~, ic] = unique(c);
            newdimensions.degeneracies = zeros(size(newdimensions.charges));
            for i = 1:length(newdimensions.degeneracies)
                idx = ic == i;
                newdimensions.degeneracies(i) = sum(d(idx));
            end
            
            space = GradedSpace.new(newdimensions, isdual);
        end
        
        
        %% Utility
        function bools = eq(spaces1, spaces2)
            % Verify if spaces are element-wise equal.
            %
            % Arguments
            % ---------
            % spaces1, spaces2 : (1, :) :class:`GradedSpace`
            %   input spaces, either of equal size or scalar.
            %
            % Returns
            % -------
            % bools : (1, :) logical
            %   flags that indicate if the element spaces are equal.
            
            if isempty(spaces1) && isempty(spaces2)
                bools = [];
                return
            end
            
            bools = [spaces1.dual] == [spaces2.dual];
            
            if isscalar(spaces2)
                for i = 1:length(spaces1)
                    bools(i) = bools(i) && ...
                        isequal(spaces1(i).dimensions, spaces2.dimensions);
                end
            elseif isscalar(spaces1)
                for i = 1:length(spaces2)
                    bools(i) = bools(i) && ...
                        isequal(spaces2(i).dimensions, spaces1.dimensions);
                end
            else
                assert(isequal(size(spaces1), size(spaces2)));
                for i = 1:length(spaces1)
                    bools(i) = bools(i) && ...
                        isequal(spaces1(i).dimensions, spaces2(i).dimensions);
                end
            end
        end
        
        function bools = ne(spaces1, spaces2)
            bools = ~(spaces1 == spaces2);
        end
        
        function bool = ge(space1, space2)
            bool = le(space2, space1);
        end
        
        function bool = le(space1, space2)
            assert(isscalar(space1) && isscalar(space2), 'spaces:scalar', ...
                'method only defined for scalar inputs.');
            [lia, locb] = ismember(charges(space1), charges(space2));
            if ~all(lia)
                bool = false;
                return
            end
            d1 = degeneracies(space1);
            d2 = degeneracies(space2);
            bool = all(d1 <= d2(locb));
        end
        
        function style = braidingstyle(codomain, domain)
            if nargin == 1 || ~isempty(codomain)
                style = braidingstyle(codomain(1).charges);
            else
                style = braidingstyle(domain(1).charges);
            end
        end
        
        function style = fusionstyle(codomain, domain)
            if nargin == 1 || ~isempty(codomain)
                style = fusionstyle(codomain(1).charges);
            else
                style = fusionstyle(domain(1).charges);
            end
        end
        
        function space = plus(space, space2)
            assert(isscalar(space) && isscalar(space2));
            assert(space.dual == space2.dual);
            
            c = charges(space2);
            d = degeneracies(space2);
            [lia, locb] = ismember(c, charges(space));
            for i = find(lia)'
                space.dimensions.degeneracies(locb(i)) = d(i) + ...
                    space.dimensions.degeneracies(locb(i));
            end
            [space.dimensions.charges, p] = sort([space.dimensions.charges, ...
                c(~lia)]);
            space.dimensions.degeneracies = [space.dimensions.degeneracies, ...
                d(~lia)];
            space.dimensions.degeneracies = space.dimensions.degeneracies(p);
        end
    end

    methods
        function s = string(spaces, kwargs)
            arguments
                spaces
                kwargs.IncludeType = true
                kwargs.IncludeDetails = true
            end
            
            if numel(spaces) > 1
                kwargs = namedargs2cell(kwargs);
                s = arrayfun(@(x) string(x, kwargs{:}), spaces);
                return
            end
            
            dimstring = sprintf("%d", dims(spaces));
            if isdual(spaces), dimstring = dimstring + "*"; end
            
            if kwargs.IncludeType
                typestring = name(spaces);
            end
            
            if kwargs.IncludeDetails
                chargestring = "(" + join(compose("%s => %d", ...
                    string(spaces.dimensions.charges).', ...
                    spaces.dimensions.degeneracies.'), ', ') + ")";
            end
            
            if kwargs.IncludeType && kwargs.IncludeDetails
                s = sprintf("%s: %s %s", typestring, dimstring, chargestring);
            elseif kwargs.IncludeType
                s = sprintf("%s: %s", typestring, dimstring);
            elseif kwargs.IncludeDetails
                s = sprintf("%s %s", dimstring, chargestring);
            else
                s = dimstring;
            end
        end
        
        function complexspaces = ComplexSpace(gradedspaces)
            d = num2cell(dims(gradedspaces));
            isdual = num2cell([gradedspaces.dual]);
            args = [d; isdual];
            complexspaces = ComplexSpace(args{:});
        end
        
        function cartesianspaces = CartesianSpace(gradedspaces)
            d = num2cell(dims(gradedspaces));
            cartesianspaces = CartesianSpace(d{:});
        end
        
        function s = name(spaces)
            s = sprintf("%sSpace", name(spaces(1).dimensions.charges));
        end
    end
    
    
    
end<|MERGE_RESOLUTION|>--- conflicted
+++ resolved
@@ -107,15 +107,11 @@
             % spaces : :class:`GradedSpace`
             %   array of spaces.
             
-            if isstruct(varargin{1})    % default 
-<<<<<<< HEAD
-                assert(mod(nargin, 2) == 0, 'input arguments should come in pairs');
-=======
+            if isstruct(varargin{1})    % default
                 assert(mod(nargin, 2) == 0);
                 for i = 1:2:nargin
                     if varargin{i+1}, varargin{i}.charges = conj(varargin{i}.charges); end
                 end
->>>>>>> 13effa72
                 spaces = GradedSpace(varargin{:});
                 return
             end
