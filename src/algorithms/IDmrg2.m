--- conflicted
+++ resolved
@@ -116,12 +116,8 @@
                     TL = transfermatrix(mpo, mps, mps, pos, 'Type', 'LL');
                     GL{pos + 1} = apply(TL, GL{pos}) / sqrt(lambdas(pos));
                     TR = transfermatrix(mpo, mps, mps, pos + 1, 'Type', 'RR');
-<<<<<<< HEAD
-                    GR{pos + 1} = apply(TR.', GR{mod1(pos + 2, period(mps))}) / sqrt(lambdas(pos));
-=======
                     GR{pos + 1} = apply(TR.', GR{mod1(pos + 2, period(mps))}) / ...
                         sqrt(lambdas(pos));
->>>>>>> a25c2df9
                 end
                 
                 % update edge
